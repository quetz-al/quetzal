--- conflicted
+++ resolved
@@ -7,21 +7,12 @@
 
 # General configuration
 general:
-<<<<<<< HEAD
   adminMail: david@omind.me
   serverName: dev.omind.quetz.al
   credentialsSecret: devel-credentials-secrets
   dataBucket: gs://data.dev.omind.quetz.al
   backupBucket: gs://backups.dev.omind.quetz.al
-  bucketPrefix: dev.omind.quetz.al
-=======
-  adminMail: quetzal.api@gmail.com
-  serverName: sandbox.quetz.al
-  credentialsSecret: sandbox-credentials-secrets
-  dataBucket: gs://quetzal-sandbox-data
-  backupBucket: gs://quetzal-sandbox-backups
-  bucketDomain:
->>>>>>> d4fca1d3
+  bucketDomain: dev.omind.quetz.al
 
 ingress:
   tlsSecret: devel-tls-secret
